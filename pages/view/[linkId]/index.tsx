import LoadingSpinner from "@/components/ui/loading-spinner";
import DocumentView from "@/components/view/document-view";
import NotFound from "@/pages/404";
import { useSession } from "next-auth/react";

import { ExtendedRecordMap } from "notion-types";
import notion from "@/lib/notion";
import { CustomUser, LinkWithDocument } from "@/lib/types";
import { parsePageId } from "notion-utils";
import { GetStaticPropsContext } from "next";
import { useRouter } from "next/router";
<<<<<<< HEAD
import { useEffect, useState } from "react";
import { set } from "date-fns";
=======
import { Brand } from "@prisma/client";
import CustomMetatag from "@/components/view/custom-metatag";
import Head from "next/head";
>>>>>>> 6793aa1d

export const getStaticProps = async (context: GetStaticPropsContext) => {
  const { linkId } = context.params as { linkId: string };

  // Fetch the link
  const res = await fetch(`${process.env.NEXTAUTH_URL}/api/links/${linkId}`);
  if (!res.ok) {
    return { notFound: true };
  }
  const { link, brand } = (await res.json()) as {
    link: LinkWithDocument;
    brand: Brand | null;
  };

  if (!link || !link.document) {
    return {
      notFound: true,
    };
  }

  let pageId = null;
  let recordMap = null;

  const { type, file, ...versionWithoutTypeAndFile } =
    link.document.versions[0];

  if (type === "notion") {
    const notionPageId = parsePageId(file, { uuid: false });
    if (!notionPageId) {
      return {
        notFound: true,
      };
    }

    pageId = notionPageId;
    recordMap = await notion.getPage(pageId);
  }

  return {
    props: {
      // return link without file and type to avoid sending the file to the client
      link: {
        ...link,
        document: {
          ...link.document,
          versions: [versionWithoutTypeAndFile],
        },
      },
      notionData: {
        rootNotionPageId: null, // do not pass rootNotionPageId to the client
        recordMap,
      },
      meta: {
        enableCustomMetatag: link.enableCustomMetatag || false,
        metaTitle: link.metaTitle,
        metaDescription: link.metaDescription,
        metaImage: link.metaImage,
      },
      brand, // pass brand to the client
    },
<<<<<<< HEAD
    revalidate: 10,
=======
    revalidate: brand ? 10 : false,
>>>>>>> 6793aa1d
  };
};

export async function getStaticPaths() {
  return {
    paths: [],
    fallback: true,
  };
}

export default function ViewPage({
  link,
  notionData,
  meta,
  brand,
}: {
  link: LinkWithDocument;
  notionData: {
    rootNotionPageId: string | null;
    recordMap: ExtendedRecordMap | null;
  };
  meta: {
    enableCustomMetatag: boolean;
    metaTitle: string | null;
    metaDescription: string | null;
    metaImage: string | null;
  } | null;
  brand?: Brand;
}) {
  const router = useRouter();
  const { token, email: verifiedEmail } = router.query as {
    token: string;
    email: string;
  };
  const { data: session, status } = useSession();

  if (!link || status === "loading" || router.isFallback) {
    return (
      <>
        {meta && meta.enableCustomMetatag ? (
          <CustomMetatag
            title={meta.metaTitle}
            description={meta.metaDescription}
            imageUrl={meta.metaImage}
          />
        ) : null}
        <div className="h-screen flex items-center justify-center">
          <LoadingSpinner className="h-20 w-20" />
        </div>
      </>
    );
  }

  const {
    expiresAt,
    emailProtected,
    emailAuthenticated,
    password: linkPassword,
    isArchived,
  } = link;

  const { email: userEmail, id: userId } = (session?.user as CustomUser) || {};

  // If the link is expired, show a 404 page
  if (expiresAt && new Date(expiresAt) < new Date()) {
    return (
      <NotFound message="Sorry, the link you're looking for is expired." />
    );
  }

  if (isArchived) {
    return (
      <NotFound message="Sorry, the link you're looking for is archived." />
    );
  }

<<<<<<< HEAD
  if (emailProtected || emailAuthenticated || linkPassword) {
=======
  const { enableCustomMetatag, metaTitle, metaDescription, metaImage } = link;

  if (emailProtected || linkPassword) {
>>>>>>> 6793aa1d
    return (
      <>
        {enableCustomMetatag ? (
          <CustomMetatag
            title={metaTitle}
            description={metaDescription}
            imageUrl={metaImage}
          />
        ) : null}
        <DocumentView
          link={link}
          userEmail={userEmail}
          userId={userId}
          isProtected={true}
          notionData={notionData}
          brand={brand}
        />
      </>
    );
  }

  return (
    <>
      {enableCustomMetatag ? (
        <CustomMetatag
          title={metaTitle}
          description={metaDescription}
          imageUrl={metaImage}
        />
      ) : null}
      <DocumentView
        link={link}
        userEmail={userEmail}
        userId={userId}
<<<<<<< HEAD
        isProtected={true}
        hasEmailVerification={emailAuthenticated}
        notionData={notionData}
        token={token}
        verifiedEmail={verifiedEmail}
      />
    );
  }

  return (
    <DocumentView
      link={link}
      userEmail={userEmail}
      userId={userId}
      isProtected={false}
      hasEmailVerification={false}
      notionData={notionData}
      token={token}
      verifiedEmail={verifiedEmail}
    />
=======
        isProtected={false}
        notionData={notionData}
        brand={brand}
      />
    </>
>>>>>>> 6793aa1d
  );
}<|MERGE_RESOLUTION|>--- conflicted
+++ resolved
@@ -9,14 +9,9 @@
 import { parsePageId } from "notion-utils";
 import { GetStaticPropsContext } from "next";
 import { useRouter } from "next/router";
-<<<<<<< HEAD
-import { useEffect, useState } from "react";
-import { set } from "date-fns";
-=======
 import { Brand } from "@prisma/client";
 import CustomMetatag from "@/components/view/custom-metatag";
 import Head from "next/head";
->>>>>>> 6793aa1d
 
 export const getStaticProps = async (context: GetStaticPropsContext) => {
   const { linkId } = context.params as { linkId: string };
@@ -77,11 +72,7 @@
       },
       brand, // pass brand to the client
     },
-<<<<<<< HEAD
-    revalidate: 10,
-=======
     revalidate: brand ? 10 : false,
->>>>>>> 6793aa1d
   };
 };
 
@@ -158,13 +149,9 @@
     );
   }
 
-<<<<<<< HEAD
-  if (emailProtected || emailAuthenticated || linkPassword) {
-=======
   const { enableCustomMetatag, metaTitle, metaDescription, metaImage } = link;
 
   if (emailProtected || linkPassword) {
->>>>>>> 6793aa1d
     return (
       <>
         {enableCustomMetatag ? (
@@ -199,33 +186,10 @@
         link={link}
         userEmail={userEmail}
         userId={userId}
-<<<<<<< HEAD
-        isProtected={true}
-        hasEmailVerification={emailAuthenticated}
-        notionData={notionData}
-        token={token}
-        verifiedEmail={verifiedEmail}
-      />
-    );
-  }
-
-  return (
-    <DocumentView
-      link={link}
-      userEmail={userEmail}
-      userId={userId}
-      isProtected={false}
-      hasEmailVerification={false}
-      notionData={notionData}
-      token={token}
-      verifiedEmail={verifiedEmail}
-    />
-=======
         isProtected={false}
         notionData={notionData}
         brand={brand}
       />
     </>
->>>>>>> 6793aa1d
   );
 }