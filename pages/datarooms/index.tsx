import Link from "next/link";
<<<<<<< HEAD
import { useRouter } from "next/router";
=======
import { useRouter } from "next/navigation";
>>>>>>> 79b34458

import { useEffect } from "react";

import { PlusIcon } from "lucide-react";

import { UpgradePlanModal } from "@/components/billing/upgrade-plan-modal";
import { AddDataroomModal } from "@/components/datarooms/add-dataroom-modal";
import { DataroomTrialModal } from "@/components/datarooms/dataroom-trial-modal";
import { EmptyDataroom } from "@/components/datarooms/empty-dataroom";
import AppLayout from "@/components/layouts/app";
import { Button } from "@/components/ui/button";
import {
  Card,
  CardContent,
  CardDescription,
  CardHeader,
  CardTitle,
} from "@/components/ui/card";
import { Separator } from "@/components/ui/separator";

import { usePlan } from "@/lib/swr/use-billing";
import useDatarooms from "@/lib/swr/use-datarooms";
import useLimits from "@/lib/swr/use-limits";
import { daysLeft } from "@/lib/utils";

export default function DataroomsPage() {
  const { datarooms } = useDatarooms();
  const { plan, trial } = usePlan();
  const { limits } = useLimits();
  const router = useRouter();

  const numDatarooms = datarooms?.length ?? 0;
  const limitDatarooms = limits?.datarooms ?? 1;

<<<<<<< HEAD
  const isTrial = !!trial;
  const isBusiness = plan === "business";
  const isDatarooms = plan === "datarooms";
=======
  const isFree = plan === "free";
  const isPro = plan === "pro";
  const isBusiness = plan === "business";
  const isDatarooms = plan === "datarooms";
  const isTrial = !!trial;
>>>>>>> 79b34458
  const canCreateUnlimitedDatarooms =
    isDatarooms || (isBusiness && numDatarooms < limitDatarooms);

  useEffect(() => {
<<<<<<< HEAD
    if (plan == "free" && !isTrial) router.push("/documents");
  }, [isTrial, plan]);
=======
    if (!isTrial && (isFree || isPro)) router.push("/documents");
  }, [isTrial, isFree, isPro]);
>>>>>>> 79b34458

  return (
    <AppLayout>
      <main className="p-4 sm:m-4 sm:px-4 sm:py-4">
        <section className="mb-4 flex items-center justify-between md:mb-8 lg:mb-12">
          <div className="space-y-1">
            <h2 className="text-xl font-semibold tracking-tight text-foreground sm:text-2xl">
              Datarooms
            </h2>
            <p className="text-xs text-muted-foreground sm:text-sm">
              Manage your datarooms
            </p>
          </div>
          <div className="flex items-center gap-x-1">
            {isBusiness && !canCreateUnlimitedDatarooms ? (
              <UpgradePlanModal clickedPlan="Data Rooms" trigger="datarooms">
                <Button
                  className="group flex flex-1 items-center justify-start gap-x-3 px-3 text-left"
                  title="Upgrade to Add Data Room"
                >
                  <span>Upgrade to Add Data Room</span>
                </Button>
              </UpgradePlanModal>
            ) : isTrial && datarooms && !isBusiness && !isDatarooms ? (
              <div className="flex items-center gap-x-4">
                <div className="text-sm text-destructive">
                  <span>Dataroom Trial: </span>
                  <span className="font-medium">
                    {daysLeft(new Date(datarooms[0].createdAt), 7)} days left
                  </span>
                </div>
                <UpgradePlanModal clickedPlan="Data Rooms" trigger="datarooms">
                  <Button
                    className="group flex flex-1 items-center justify-start gap-x-3 px-3 text-left"
                    title="Upgrade to Add Data Room"
                  >
                    <span>Upgrade to Add Data Room</span>
                  </Button>
                </UpgradePlanModal>
              </div>
            ) : isBusiness || isDatarooms ? (
              <AddDataroomModal>
                <Button
                  className="group flex flex-1 items-center justify-start gap-x-3 px-3 text-left"
                  title="Create New Document"
                >
                  <PlusIcon className="h-5 w-5 shrink-0" aria-hidden="true" />
                  <span>Create New Dataroom</span>
                </Button>
              </AddDataroomModal>
            ) : (
              <DataroomTrialModal>
                <Button
                  className="group flex flex-1 items-center justify-start gap-x-3 px-3 text-left"
                  title="Start Data Room Trial"
                >
                  <span>Start Data Room Trial</span>
                </Button>
              </DataroomTrialModal>
            )}
          </div>
        </section>

        <Separator className="mb-5 bg-gray-200 dark:bg-gray-800" />

        <div className="space-y-4">
          <ul className="grid grid-cols-1 gap-x-6 gap-y-8 lg:grid-cols-2 xl:grid-cols-3">
            {datarooms &&
              datarooms.map((dataroom) => (
                <Link key={dataroom.id} href={`/datarooms/${dataroom.id}`}>
                  <Card className="group relative overflow-hidden duration-500 hover:border-primary/50">
                    <CardHeader>
                      <div className="flex items-center justify-between">
                        <CardTitle className="truncate">
                          {dataroom.name}
                        </CardTitle>
                      </div>
                      {/* <CardDescription>{dataroom.pId}</CardDescription> */}
                    </CardHeader>
                    <CardContent>
                      <dl className="divide-y divide-gray-100 text-sm leading-6">
                        <div className="flex justify-between gap-x-4 py-3">
                          <dt className="text-gray-500 dark:text-gray-400">
                            Documents
                          </dt>
                          <dd className="flex items-start gap-x-2">
                            <div className="font-medium text-gray-900 dark:text-gray-200">
                              {dataroom._count.documents ?? 0}
                            </div>
                          </dd>
                        </div>
                        <div className="flex justify-between gap-x-4 py-3">
                          <dt className="text-gray-500 dark:text-gray-400">
                            Views
                          </dt>
                          <dd className="flex items-start gap-x-2">
                            <div className="font-medium text-gray-900 dark:text-gray-200">
                              {dataroom._count.views ?? 0}
                            </div>
                          </dd>
                        </div>
                      </dl>
                    </CardContent>
                  </Card>
                </Link>
              ))}
          </ul>

          {datarooms && datarooms.length === 0 && (
            <div className="flex items-center justify-center">
              <EmptyDataroom />
            </div>
          )}
        </div>
      </main>
    </AppLayout>
  );
}<|MERGE_RESOLUTION|>--- conflicted
+++ resolved
@@ -1,9 +1,5 @@
 import Link from "next/link";
-<<<<<<< HEAD
 import { useRouter } from "next/router";
-=======
-import { useRouter } from "next/navigation";
->>>>>>> 79b34458
 
 import { useEffect } from "react";
 
@@ -38,28 +34,17 @@
   const numDatarooms = datarooms?.length ?? 0;
   const limitDatarooms = limits?.datarooms ?? 1;
 
-<<<<<<< HEAD
-  const isTrial = !!trial;
-  const isBusiness = plan === "business";
-  const isDatarooms = plan === "datarooms";
-=======
   const isFree = plan === "free";
   const isPro = plan === "pro";
   const isBusiness = plan === "business";
   const isDatarooms = plan === "datarooms";
   const isTrial = !!trial;
->>>>>>> 79b34458
   const canCreateUnlimitedDatarooms =
     isDatarooms || (isBusiness && numDatarooms < limitDatarooms);
 
   useEffect(() => {
-<<<<<<< HEAD
-    if (plan == "free" && !isTrial) router.push("/documents");
-  }, [isTrial, plan]);
-=======
     if (!isTrial && (isFree || isPro)) router.push("/documents");
   }, [isTrial, isFree, isPro]);
->>>>>>> 79b34458
 
   return (
     <AppLayout>
