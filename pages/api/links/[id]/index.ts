--- conflicted
+++ resolved
@@ -31,11 +31,12 @@
               id: true,
               versions: {
                 where: { isPrimary: true },
-<<<<<<< HEAD
-                select: { id: true, versionNumber: true, hasPages: true },
-=======
-                select: { versionNumber: true, type: true },
->>>>>>> 1b46de78
+                select: {
+                  id: true,
+                  versionNumber: true,
+                  type: true,
+                  hasPages: true,
+                },
                 take: 1,
               },
             },
