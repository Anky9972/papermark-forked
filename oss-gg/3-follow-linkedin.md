**Side Quest**: Follow us on LinkedIn
**Points**: 50 Points
**Proof**: Add a screenshot of you following our LinkedIn profile to the PR description. Add your name to the list below.

Please follow the following schema:

---

» 05-April-2024 by YOUR NAME

---

////////////////////////////

Your turn 👇

////////////////////////////

<<<<<<< HEAD
» 06-October-2024 by [@Ionfinisher]
=======
» 04-October-2024 by Harsh Bhat [harshsbhat](https://www.linkedin.com/in/harshsbhat/)
>>>>>>> e7335ed7

---<|MERGE_RESOLUTION|>--- conflicted
+++ resolved
@@ -16,10 +16,10 @@
 
 ////////////////////////////
 
-<<<<<<< HEAD
+
 » 06-October-2024 by [@Ionfinisher]
-=======
+
 » 04-October-2024 by Harsh Bhat [harshsbhat](https://www.linkedin.com/in/harshsbhat/)
->>>>>>> e7335ed7
+
 
 ---