--- conflicted
+++ resolved
@@ -44,10 +44,7 @@
   const { links } = useDocumentLinks();
   const router = useRouter();
   const { plan } = usePlan();
-<<<<<<< HEAD
-=======
   const teamInfo = useTeam();
->>>>>>> 7073ad37
 
   const [isLoading, setIsLoading] = useState<boolean>(false);
   const [isLinkSheetVisible, setIsLinkSheetVisible] = useState<boolean>(false);
@@ -81,7 +78,7 @@
   const handleArchiveLink = async (
     linkId: string,
     documentId: string,
-    isArchived: boolean
+    isArchived: boolean,
   ) => {
     setIsLoading(true);
 
@@ -104,16 +101,16 @@
     // Update the archived link in the list of links
     mutate(
       `/api/teams/${teamInfo?.currentTeam?.id}/documents/${encodeURIComponent(
-        documentId
+        documentId,
       )}/links`,
       (links || []).map((link) => (link.id === linkId ? archivedLink : link)),
-      false
+      false,
     );
 
     toast.success(
       !isArchived
         ? "Link successfully archived"
-        : "Link successfully reactivated"
+        : "Link successfully reactivated",
     );
     setIsLoading(false);
   };
@@ -165,8 +162,9 @@
                                 `group/cell flex items-center gap-x-4 rounded-md text-secondary-foreground px-3 py-1 group-hover/row:ring-1 group-hover/row:ring-gray-400 group-hover/row:dark:ring-gray-100 transition-all`,
                                 link.domainId && hasFreePlan
                                   ? "bg-destructive hover:bg-red-700 hover:dark:bg-red-200"
-                                  : "bg-secondary hover:bg-emerald-700 hover:dark:bg-emerald-200"
-                              )}>
+                                  : "bg-secondary hover:bg-emerald-700 hover:dark:bg-emerald-200",
+                              )}
+                            >
                               <div className="whitespace-nowrap hidden sm:flex text-sm group-hover/cell:hidden">
                                 {link.domainId
                                   ? `https://${link.domainSlug}/${link.slug}`
@@ -179,7 +177,8 @@
                                   onClick={() =>
                                     router.push("/settings/billing")
                                   }
-                                  title="Upgrade to activate link">
+                                  title="Upgrade to activate link"
+                                >
                                   Upgrade{" "}
                                   <span className="hidden sm:inline-flex">
                                     to activate link
@@ -192,14 +191,15 @@
                                     link.domainId
                                       ? () =>
                                           handleCopyToClipboard(
-                                            `https://${link.domainSlug}/${link.slug}`
+                                            `https://${link.domainSlug}/${link.slug}`,
                                           )
                                       : () =>
                                           handleCopyToClipboard(
-                                            `https://${process.env.NEXT_PUBLIC_ROOT_DOMAIN}/view/${link.id}`
+                                            `https://${process.env.NEXT_PUBLIC_ROOT_DOMAIN}/view/${link.id}`,
                                           )
                                   }
-                                  title="Copy to clipboard">
+                                  title="Copy to clipboard"
+                                >
                                   Copy{" "}
                                   <span className="hidden sm:inline-flex">
                                     to Clipboard
@@ -226,8 +226,9 @@
                             {link.views[0] ? (
                               <time
                                 dateTime={new Date(
-                                  link.views[0].viewedAt
-                                ).toISOString()}>
+                                  link.views[0].viewedAt,
+                                ).toISOString()}
+                              >
                                 {timeAgo(link.views[0].viewedAt)}
                               </time>
                             ) : (
@@ -245,7 +246,8 @@
                               <DropdownMenuContent align="end">
                                 <DropdownMenuLabel>Actions</DropdownMenuLabel>
                                 <DropdownMenuItem
-                                  onClick={() => handleEditLink(link)}>
+                                  onClick={() => handleEditLink(link)}
+                                >
                                   Edit Link
                                 </DropdownMenuItem>
                                 <DropdownMenuSeparator />
@@ -255,9 +257,10 @@
                                     handleArchiveLink(
                                       link.id,
                                       link.documentId,
-                                      link.isArchived
+                                      link.isArchived,
                                     )
-                                  }>
+                                  }
+                                >
                                   Archive
                                 </DropdownMenuItem>
                               </DropdownMenuContent>
@@ -304,7 +307,8 @@
                 <Button
                   variant="secondary"
                   size="sm"
-                  className="text-gray-400 mx-auto flex items-center gap-x-1 h-8 justify-center mt-4 [&[data-state=open]>svg.chevron]:rotate-180">
+                  className="text-gray-400 mx-auto flex items-center gap-x-1 h-8 justify-center mt-4 [&[data-state=open]>svg.chevron]:rotate-180"
+                >
                   {archivedLinksCount} Archived Links
                   <ChevronDown className="h-4 w-4 text-gray-400 transition-transform duration-200 chevron" />
                 </Button>
@@ -365,8 +369,9 @@
                                     {link.views[0] ? (
                                       <time
                                         dateTime={new Date(
-                                          link.views[0].viewedAt
-                                        ).toISOString()}>
+                                          link.views[0].viewedAt,
+                                        ).toISOString()}
+                                      >
                                         {timeAgo(link.views[0].viewedAt)}
                                       </time>
                                     ) : (
@@ -378,7 +383,8 @@
                                       <DropdownMenuTrigger asChild>
                                         <Button
                                           variant="ghost"
-                                          className="h-8 w-8 p-0">
+                                          className="h-8 w-8 p-0"
+                                        >
                                           <span className="sr-only">
                                             Open menu
                                           </span>
@@ -397,9 +403,10 @@
                                             handleArchiveLink(
                                               link.id,
                                               link.documentId,
-                                              link.isArchived
+                                              link.isArchived,
                                             )
-                                          }>
+                                          }
+                                        >
                                           Reactivate
                                         </DropdownMenuItem>
                                       </DropdownMenuContent>
