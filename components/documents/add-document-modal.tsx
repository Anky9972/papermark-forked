--- conflicted
+++ resolved
@@ -15,19 +15,12 @@
 import { copyToClipboard, getExtension } from "@/lib/utils";
 import { Button } from "../ui/button";
 import { usePlausible } from "next-plausible";
-<<<<<<< HEAD
 import { toast } from "sonner";
+import { useTeam } from "@/context/team-context";
 
 pdfjs.GlobalWorkerOptions.workerSrc = `//cdnjs.cloudflare.com/ajax/libs/pdf.js/${pdfjs.version}/pdf.worker.js`;
 
 export function AddDocumentModal({newVersion, children}: {newVersion?: boolean, children: React.ReactNode}) {
-=======
-import { useTeam } from "@/context/team-context";
-
-pdfjs.GlobalWorkerOptions.workerSrc = `//cdnjs.cloudflare.com/ajax/libs/pdf.js/${pdfjs.version}/pdf.worker.js`;
-
-export function AddDocumentModal({ children }: { children: React.ReactNode }) {
->>>>>>> 51f3ef2e
   const router = useRouter();
   const plausible = usePlausible();
   const [uploading, setUploading] = useState<boolean>(false);
@@ -73,7 +66,6 @@
       if (response) {
         const document = await response.json();
 
-<<<<<<< HEAD
         console.log("document: ", document)
 
         if (!newVersion) {
@@ -104,21 +96,6 @@
         }
         
         
-=======
-        // copy the link to the clipboard
-        copyToClipboard(
-          `${process.env.NEXT_PUBLIC_BASE_URL}/view/${document.links[0].id}`,
-          "Document uploaded and link copied to clipboard. Redirecting to document page..."
-        );
-
-        // track the event
-        plausible("documentUploaded");
-
-        setTimeout(() => {
-          router.push("/documents/" + document.id);
-          setUploading(false);
-        }, 2000);
->>>>>>> 51f3ef2e
       }
     } catch (error) {
       console.error("An error occurred while uploading the file: ", error);
